--- conflicted
+++ resolved
@@ -246,15 +246,10 @@
             self.timestream_mmw_source_freq = np.nan
             old_style_source_modulation_freq = np.nan
 
-<<<<<<< HEAD
-        if (np.isfinite(old_style_source_modulation_freq) and old_style_source_modulation_freq !=
-            self.timestream_modulation_freq):
-=======
         old_style_source_modulation_freq = self.timestream.mmw_source_modulation_freq[timestream_index]
         if (np.isfinite(old_style_source_modulation_freq) and
             (old_style_source_modulation_freq != self.timestream_modulation_freq) and
             (old_style_source_modulation_freq != 0)):
->>>>>>> ce4936f1
             print ("found old style modulation frequency", old_style_source_modulation_freq,
                    "which doesn't match the new style",
                    self.timestream_modulation_freq,"using the old style value")

"""
Calculate frequencies and sample rates using roach state.

All frequencies and rates in the roach state dictionary are assumed to be in Hz, not MHz.
"""
from __future__ import division
import numpy as np


def baseband_frequency(roach_state, tone_bin):
    temporary_frequency = roach_state['adc_sample_rate'] * tone_bin / roach_state['num_tone_samples']
    if roach_state['heterodyne']:
        return np.where(temporary_frequency >= roach_state['adc_sample_rate'] / 2,
                        temporary_frequency - roach_state['adc_sample_rate'],
                        temporary_frequency)
    else:
        return temporary_frequency


def frequency(roach_state, tone_bin):
    if roach_state['heterodyne']:
        return roach_state['lo_frequency'] + baseband_frequency(roach_state, tone_bin)
    else:
        return baseband_frequency(roach_state, tone_bin)


def output_sample_rate(roach_state):
    if roach_state['heterodyne']:
<<<<<<< HEAD
        return roach_state['adc_sample_rate'] / roach_state['num_filterbank_channels']
    else:
        return 1e6 * roach_state['adc_sample_rate'] / (2 * roach_state['num_filterbank_channels'])
=======
        # In the heterodyne case, the number of complex samples per FFT is just nfft
        return 1e6 * roach_state['adc_sample_rate_MHz'] / roach_state['nfft']
    else:
        # In the baseband case, the number of real samples per FFT is 2 * nfft
        return 1e6 * roach_state['adc_sample_rate_MHz'] / (2 * roach_state['nfft'])
>>>>>>> 64fd49a3

<|MERGE_RESOLUTION|>--- conflicted
+++ resolved
@@ -26,15 +26,8 @@
 
 def output_sample_rate(roach_state):
     if roach_state['heterodyne']:
-<<<<<<< HEAD
+        # In the heterodyne case, the number of complex samples per FFT is just num_filterbank_channels.
         return roach_state['adc_sample_rate'] / roach_state['num_filterbank_channels']
     else:
-        return 1e6 * roach_state['adc_sample_rate'] / (2 * roach_state['num_filterbank_channels'])
-=======
-        # In the heterodyne case, the number of complex samples per FFT is just nfft
-        return 1e6 * roach_state['adc_sample_rate_MHz'] / roach_state['nfft']
-    else:
-        # In the baseband case, the number of real samples per FFT is 2 * nfft
-        return 1e6 * roach_state['adc_sample_rate_MHz'] / (2 * roach_state['nfft'])
->>>>>>> 64fd49a3
-
+        # In the baseband case, the number of real samples per FFT is 2 * num_filterbank_channels.
+        return 1e6 * roach_state['adc_sample_rate'] / (2 * roach_state['num_filterbank_channels'])
"""
This module contains classes that represent single-channel measurements.
"""
from __future__ import division
from collections import OrderedDict
import numpy as np
from matplotlib.pyplot import mlab  # TODO: replace with a scipy PSD estimator
import pandas as pd
from kid_readout.analysis.resonator import resonator
from kid_readout.analysis.timedomain.despike import deglitch_window
from kid_readout.measurement.core import Measurement, MeasurementTuple


class Stream(Measurement):
    """
    This class represents time-ordered data from a single channel.
    """

    dimensions = OrderedDict([('epoch', ('epoch',)),
                              ('s21', ('epoch',))])

    def __init__(self, frequency, epoch, s21, state=None, analyze=False, description='Stream'):
        self.frequency = frequency
        self.epoch = epoch
        self.s21 = s21
        self._s21_mean = None
        self._s21_mean_error = None
        super(Stream, self).__init__(state, analyze, description)

    def analyze(self):
        self.s21_mean
        self.s21_mean_error

    @property
    def s21_mean(self):
        if self._s21_mean is None:
            self._s21_mean = self.s21.mean()
        return self._s21_mean

    @property
    def s21_mean_error(self):
        if self._s21_mean_error is None:
            self._s21_mean_error = (self.s21.real.std() + 1j * self.s21.imag.std()) / self.s21.size ** (1 / 2)
        return self._s21_mean_error

    def __getitem__(self, key):
        """
        Return a Stream containing only the data corresponding to the times given in the slice. If no start (stop) time
        is given, the value is taken to be -inf (+inf). The returned Stream has the same state.

        The indexing follows the Python convention that the first value is inclusive and the second is exclusive:
        start <= epoch < stop
        Thus, the two slices stream[t0:t1] and stream[t1:t2] will contain all the data occurring at or after t0 and
        before t2, with no duplication.  This means that
        streamarray[streamarray.epoch.min():streamarray.epoch.max()]
        will include all but the last sample.

        Passing a slice with a step size is not implemented and will raise a ValueError.
        """
        if isinstance(key, slice):
            if key.start is None:
                start = -np.inf
            else:
                start = key.start
            if key.stop is None:
                stop = np.inf
            else:
                stop = key.stop
            if key.step is not None:
                raise ValueError("Step size is not supported: {}".format(key))
            start_index = np.searchsorted(self.epoch, (start,))
            stop_index = np.searchsorted(self.epoch, (stop,), side='right')
            mask = (start <= self.epoch) & (self.epoch < stop)
            return Stream(self.frequency, self.epoch[start_index:stop_index], self.s21[:, start_index:stop_index],
                          self.state)
        else:
            raise ValueError("Invalid slice: {}".format(key))


class Sweep(Measurement):
    """
    This class represents a group of streams with different frequencies.
    """

    def __init__(self, streams=(), state=None, analyze=False, description='Sweep'):
        # Don't sort by frequency so that non-monotonic order can be preserved if needed, but note that this will fail
        # for a ResonatorSweep because the Resonator class requires a monotonic frequency array.
        self.streams = MeasurementTuple(streams)
        for stream in self.streams:
            stream._parent = self
        self._frequency = None
        self._s21 = None
        self._s21_error = None
        self._s21_raw = None
        super(Sweep, self).__init__(state, analyze, description)

    @property
    def frequency(self):
        if self._frequency is None:
            self._frequency = np.array([stream.frequency for stream in self.streams])
        return self._frequency

    @property
    def s21(self):
        if self._s21 is None:
            self._s21 = np.array([stream.s21_mean for stream in self.streams])
        return self._s21

    @property
    def s21_error(self):
        if self._s21_error is None:
            self._s21_error = np.array([stream.s21_mean_error for stream in self.streams])
        return self._s21_error

    @property
    def s21_raw(self):
        if self._s21_raw is None:
            self._s21_raw = np.vstack([stream.s21 for stream in self.streams])
        return self._s21_raw

    # TODO: add s21 with delay removal
    # TODO: add psd

class ResonatorSweep(Sweep):
    def __init__(self, streams=(), state=None, analyze=False, description='ResonatorSweep'):
        self._resonator = None
        super(ResonatorSweep, self).__init__(streams, state, analyze, description)

    def analyze(self):
        self.resonator

<<<<<<< HEAD
    def fit_resonator(self, delay_estimate=0, nonlinear_a_threshold=0.08):
=======
    def fit_resonator(self,delay_estimate=None,nonlinear_a_threshold=0.08):
>>>>>>> a790a20b
        self._resonator = resonator.fit_best_resonator(self.frequency, self.s21, errors=self.s21_error,
                                                       delay_estimate=delay_estimate, min_a=nonlinear_a_threshold)

    @property
    def resonator(self):
        if self._resonator is None:
            self.fit_resonator()
        return self._resonator


# Think of another name for this. This class is intended to fit the gain and delay off-resonance.
class ThroughSweep(Sweep):
    def __init__(self, streams=(), state=None, analyze=False, description='ThroughSweep'):
        self._through = None
        super(ThroughSweep, self).__init__(streams, state, analyze, description)

    @property
    def through(self):
        return None


class SweepStream(Measurement):
    def __init__(self, sweep=None, stream=None, state=None, analyze=False, description='SweepStream'):
        self.sweep = sweep
        if self.sweep is not None:
            self.sweep._parent = self
        self.stream = stream
        if self.stream is not None:
            self.stream._parent = self
        self._sweep_s21_normalized = None
        self._stream_s21_normalized = None
        self._stream_s21_normalized_deglitched = None
        self._q = None
        self._x = None
        self._S_frequency = None
        self._S_qq = None
        self._S_xx = None
        super(SweepStream, self).__init__(state, analyze, description)

    def analyze(self):
        self._set_sweep_s21_normalized()
        self._set_stream_s21_normalized_deglitched()
        self._set_q_and_x()
        self._set_S_qq_and_S_xx()

    @property
    def sweep_s21_normalized(self):
        if self._sweep_s21_normalized is None:
            self._set_sweep_s21_normalized()
        return self._sweep_s21_normalized

    def _set_sweep_s21_normalized(self):
        self._sweep_s21_normalized = np.array([self.sweep.resonator.normalize(f, s21)
                                               for f, s21 in zip(self.sweep.frequency, self.sweep.s21)])

    @property
    def stream_s21_normalized(self):
        if self._stream_s21_normalized is None:
            self._stream_s21_normalized = self.sweep.resonator.normalize(self.stream.frequency, self.stream.s21)
        return self._stream_s21_normalized

    @property
    def stream_s21_normalized_deglitched(self):
        if self._stream_s21_normalized_deglitched is None:
            self._set_stream_s21_normalized_deglitched()
        return self._stream_s21_normalized_deglitched

    def _set_stream_s21_normalized_deglitched(self, window_in_seconds=1, deglitch_threshold=5):
        window = int(2 ** np.ceil(np.log2(window_in_seconds * self.stream.sample_frequency)))
        self._stream_s21_normalized_deglitched = deglitch_window(self.stream_s21_normalized, window,
                                                                 thresh=deglitch_threshold)
    
    @property
    def q(self):
        if self._q is None:
            self._set_q_and_x()
        return self._q

    @property
    def y(self):
        return self.q / 2

    @property
    def x(self):
        if self._x is None:
            self._set_q_and_x()
        return self._x

    def _set_q_and_x(self, deglitch=True):
        if deglitch:
            s21 = self.stream_s21_normalized_deglitched
        else:
            s21 = self.stream_s21_normalized
        e = 1 / self.sweep.resonator.Q_e
        z = e / (1 - s21)
        self._q = z.real - e.real
        self._x = 1 / 2 * z.imag

    @property
    def S_frequency(self):
        if self._S_frequency is None:
            self._set_S_qq_and_S_xx()
        return self._S_frequency

    @property
    def S_qq(self):
        if self._S_qq is None:
            self._set_S_qq_and_S_xx()
        return self._S_qq

    @property
    def S_yy(self):
        return self.S_qq / 4

    @property
    def S_xx(self):
        if self._S_xx is None:
            self._set_S_qq_and_S_xx()
        return self._S_xx

    # TODO: calculate errors in PSDs
    def _set_S_qq_and_S_xx(self, NFFT=None, window=mlab.window_none, **kwargs):
        # Use the same length calculation as SweepNoiseMeasurement
        if NFFT is None:
            NFFT = int(2**(np.floor(np.log2(self.stream.s21.size)) - 3))
        S_qq, f = mlab.psd(self.q, Fs=self.stream.sample_frequency, NFFT=NFFT, window=window, **kwargs)
        S_xx, f = mlab.psd(self.x, Fs=self.stream.sample_frequency, NFFT=NFFT, window=window, **kwargs)
        self._S_frequency = f
        self._S_qq = S_qq
        self._S_xx = S_xx

    # TODO: move this forward to a usable version.
    def to_dataframe(self):
        data = {}
        try:
            for thermometer, temperature in self.state['temperature'].items():
                data['temperature_{}'.format(thermometer)] = temperature
        except KeyError:
            pass
        try:
            for key, value in self.state['roach'].items():
                data['roach_{}'.format(key)] = value
        except KeyError:
            pass
        for param in self.sweep.resonator.result.params.values():
            data['resonator_{}'.format(param.name)] = param.value
            data['resonator_{}_error'.format(param.name)] = param.stderr
        data['resonator_redchi'] = self.sweep.resonator.result.redchi
        dataframe = pd.DataFrame(data, index=[0])
        self.add_origin(dataframe)
        return dataframe<|MERGE_RESOLUTION|>--- conflicted
+++ resolved
@@ -129,11 +129,7 @@
     def analyze(self):
         self.resonator
 
-<<<<<<< HEAD
-    def fit_resonator(self, delay_estimate=0, nonlinear_a_threshold=0.08):
-=======
-    def fit_resonator(self,delay_estimate=None,nonlinear_a_threshold=0.08):
->>>>>>> a790a20b
+    def fit_resonator(self, delay_estimate=None, nonlinear_a_threshold=0.08):
         self._resonator = resonator.fit_best_resonator(self.frequency, self.s21, errors=self.s21_error,
                                                        delay_estimate=delay_estimate, min_a=nonlinear_a_threshold)
 
